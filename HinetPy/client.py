--- conflicted
+++ resolved
@@ -164,30 +164,6 @@
             msg = "Unauthorized. Check your username and password!"
             raise requests.ConnectionError(msg)
 
-<<<<<<< HEAD
-=======
-    def doctor(self):
-        """Doctor does some checks.
-
-        :meth:`~HinetPy.client.Client.doctor` is a utility function which checks:
-
-        - if HinetPy has a new release
-          (see :meth:`~HinetPy.utils.check_package_release`)
-        - if Hi-net web service is updated
-          (see :meth:`~HinetPy.client.Client.check_service_update`)
-        - if ``catwin32`` and ``win2sac_32`` from win32tools are in PATH
-          (see :meth:`~HinetPy.utils.check_cmd_exists`)
-
-        >>> client.doctor()
-        You're using the latest release (v0.x.x).
-        [2019-12-06 00:00:00] INFO: Hi-net web service is NOT updated.
-        catwin32: /home/user/bin/catwin32.
-        INFO: win2sac_32: /home/user/bin/win2sac_32.
-        """
-        check_package_release()
-        self.check_service_update()
-        check_cmd_exists()
->>>>>>> 93e7ac25
 
 class WaveformClient(BaseClient):
     """
